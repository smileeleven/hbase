--- conflicted
+++ resolved
@@ -29,10 +29,6 @@
 import java.util.Map;
 import java.util.TreeSet;
 import java.util.concurrent.ConcurrentHashMap;
-import java.util.concurrent.Callable;
-import java.util.concurrent.ExecutionException;
-import java.util.concurrent.Future;
-import java.util.concurrent.ExecutorService;
 import java.util.concurrent.atomic.AtomicBoolean;
 
 import org.apache.commons.logging.Log;
@@ -679,11 +675,7 @@
           // This block guards against two threads trying to load the meta
           // region at the same time. The first will load the meta region and
           // the second will use the value that the first one found.
-<<<<<<< HEAD
-          synchronized (regionLockObject) {
-=======
           synchronized(regionLockObject) {
->>>>>>> b9e41678
             // Check the cache again for a hit in case some other thread made the
             // same query while we were waiting on the lock. If not supposed to
             // be using the cache, delete any existing cached location so it won't
@@ -843,53 +835,42 @@
       return null;
     }
 
-
-    /**
-     * Allows flushing the region cache.
-     */
-    public void clearRegionCache() {
-     this.cachedRegionLocations.clear();  
-    }
-
     /*
      * Delete a cached location, if it satisfies the table name and row
      * requirements.
      */
     private void deleteCachedLocation(final byte [] tableName,
-                                      final byte [] row) {
-      synchronized (this.cachedRegionLocations) {
-        SoftValueSortedMap<byte [], HRegionLocation> tableLocations =
-            getTableLocations(tableName);
-
-        // start to examine the cache. we can only do cache actions
-        // if there's something in the cache for this table.
-        if (!tableLocations.isEmpty()) {
-          // cut the cache so that we only get the part that could contain
-          // regions that match our key
-          SoftValueSortedMap<byte [], HRegionLocation> matchingRegions =
-              tableLocations.headMap(row);
-
-          // if that portion of the map is empty, then we're done. otherwise,
-          // we need to examine the cached location to verify that it is
-          // a match by end key as well.
-          if (!matchingRegions.isEmpty()) {
-            HRegionLocation possibleRegion =
-                matchingRegions.get(matchingRegions.lastKey());
-            byte [] endKey = possibleRegion.getRegionInfo().getEndKey();
-
-            // by nature of the map, we know that the start key has to be <
-            // otherwise it wouldn't be in the headMap.
-            if (Bytes.equals(endKey, HConstants.EMPTY_END_ROW) ||
-                KeyValue.getRowComparator(tableName).compareRows(endKey, 0, endKey.length,
-                    row, 0, row.length) > 0) {
-              // delete any matching entry
-              HRegionLocation rl =
-                  tableLocations.remove(matchingRegions.lastKey());
-              if (rl != null && LOG.isDebugEnabled()) {
-                LOG.debug("Removed " + rl.getRegionInfo().getRegionNameAsString() +
-                    " for tableName=" + Bytes.toString(tableName) + " from cache " +
-                    "because of " + Bytes.toStringBinary(row));
-              }
+        final byte [] row) {
+      SoftValueSortedMap<byte [], HRegionLocation> tableLocations =
+        getTableLocations(tableName);
+
+      // start to examine the cache. we can only do cache actions
+      // if there's something in the cache for this table.
+      if (!tableLocations.isEmpty()) {
+        // cut the cache so that we only get the part that could contain
+        // regions that match our key
+        SoftValueSortedMap<byte [], HRegionLocation> matchingRegions =
+          tableLocations.headMap(row);
+
+        // if that portion of the map is empty, then we're done. otherwise,
+        // we need to examine the cached location to verify that it is 
+        // a match by end key as well.
+        if (!matchingRegions.isEmpty()) {
+          HRegionLocation possibleRegion =
+            matchingRegions.get(matchingRegions.lastKey());
+          byte [] endKey = possibleRegion.getRegionInfo().getEndKey();
+
+          // by nature of the map, we know that the start key has to be < 
+          // otherwise it wouldn't be in the headMap. 
+          if (KeyValue.getRowComparator(tableName).compareRows(endKey, 0, endKey.length,
+              row, 0, row.length) <= 0) {
+            // delete any matching entry
+            HRegionLocation rl =
+              tableLocations.remove(matchingRegions.lastKey());
+            if (rl != null && LOG.isDebugEnabled()) {
+              LOG.debug("Removed " + rl.getRegionInfo().getRegionNameAsString() +
+                " for tableName=" + Bytes.toString(tableName) + " from cache " +
+                "because of " + Bytes.toStringBinary(row));
             }
           }
         }
@@ -931,7 +912,7 @@
             " is " + location.getServerAddress());
       }
     }
-
+    
     public HRegionInterface getHRegionConnection(
         HServerAddress regionServer, boolean getMaster) 
     throws IOException {
@@ -1084,23 +1065,15 @@
       return null;    
     }
     
-    public <T> T getRegionServerWithoutRetries(ServerCallable<T> callable)
+    public <T> T getRegionServerForWithoutRetries(ServerCallable<T> callable)
         throws IOException, RuntimeException {
       try {
         callable.instantiateServer(false);
         return callable.call();
       } catch (Throwable t) {
-<<<<<<< HEAD
-        Throwable t2 = translateException(t);
-        if (t2 instanceof IOException) {
-          throw (IOException)t2;
-        } else {
-          throw new RuntimeException(t2);
-        }
-=======
         t = translateException(t);
->>>>>>> b9e41678
-      }
+      }
+      return null;
     }
 
     private HRegionLocation
@@ -1168,7 +1141,7 @@
        * @return Count of how many added or -1 if all added.
        * @throws IOException
        */
-      int process(final List<? extends Row> list, final byte[] tableName)
+      int process(final ArrayList<? extends Row> list, final byte[] tableName)
       throws IOException {
         byte [] region = getRegionName(tableName, list.get(0).getRow(), false);
         byte [] currentRegion = region;
@@ -1275,7 +1248,7 @@
       return b.process(list, tableName);
     }
 
-    public int processBatchOfDeletes(final List<Delete> list,
+    public int processBatchOfDeletes(final ArrayList<Delete> list,
       final byte[] tableName)
     throws IOException {
       if (list.isEmpty()) return 0;
@@ -1314,167 +1287,6 @@
         }
       }
     }
-<<<<<<< HEAD
-
-    /**
-     * Process a batch of Puts on the given executor service.
-     *
-     * @param list the puts to make - successful puts will be removed.
-     * @param pool thread pool to execute requests on
-     *
-     * In the case of an exception, we take different actions depending on the
-     * situation:
-     *  - If the exception is a DoNotRetryException, we rethrow it and leave the
-     *    'list' parameter in an indeterminate state.
-     *  - If the 'list' parameter is a singleton, we directly throw the specific
-     *    exception for that put.
-     *  - Otherwise, we throw a generic exception indicating that an error occurred.
-     *    The 'list' parameter is mutated to contain those puts that did not succeed.
-     */
-    public void processBatchOfPuts(List<Put> list,
-                                   final byte[] tableName,
-                                   ExecutorService pool) throws IOException {
-      boolean singletonList = list.size() == 1;
-      Throwable singleRowCause = null;
-      List<Put> permFails = new ArrayList<Put>();
-
-      for ( int tries = 0 ; tries < numRetries && !list.isEmpty(); ++tries) {
-        Collections.sort(list);
-        Map<HServerAddress, MultiPut> regionPuts =
-            new HashMap<HServerAddress, MultiPut>();
-        // step 1:
-        //  break up into regionserver-sized chunks and build the data structs
-        for ( Put put : list ) {
-          byte [] row = put.getRow();
-
-          HRegionLocation loc = locateRegion(tableName, row, true);
-          HServerAddress address = loc.getServerAddress();
-          byte [] regionName = loc.getRegionInfo().getRegionName();
-
-          MultiPut mput = regionPuts.get(address);
-          if (mput == null) {
-            mput = new MultiPut(address);
-            regionPuts.put(address, mput);
-          }
-          mput.add(regionName, put);
-        }
-
-        // step 2:
-        //  make the requests
-        // Discard the map, just use a list now, makes error recovery easier.
-        List<MultiPut> multiPuts = new ArrayList<MultiPut>(regionPuts.values());
-
-        List<Future<MultiPutResponse>> futures =
-            new ArrayList<Future<MultiPutResponse>>(regionPuts.size());
-        for ( MultiPut put : multiPuts ) {
-          futures.add(pool.submit(createPutCallable(put.address,
-              put,
-              tableName)));
-        }
-        // RUN!
-        List<Put> failed = new ArrayList<Put>();
-
-        // step 3:
-        //  collect the failures and tries from step 1.
-        for (int i = 0; i < futures.size(); i++ ) {
-          Future<MultiPutResponse> future = futures.get(i);
-          MultiPut request = multiPuts.get(i);
-          try {
-            MultiPutResponse resp = future.get();
-
-            // For each region
-            for (Map.Entry<byte[], List<Put>> e : request.puts.entrySet()) {
-              Integer result = resp.getAnswer(e.getKey());
-              if (result == null) {
-                // failed
-                LOG.debug("Failed all for region: " +
-                    Bytes.toStringBinary(e.getKey()) + ", removing from cache");
-                failed.addAll(e.getValue());
-              } else if (result >= 0) {
-                // some failures
-                List<Put> lst = e.getValue();
-                failed.addAll(lst.subList(result, lst.size()));
-                LOG.debug("Failed past " + result + " for region: " +
-                    Bytes.toStringBinary(e.getKey()) + ", removing from cache");
-              }
-            }
-          } catch (InterruptedException e) {
-            // go into the failed list.
-            LOG.debug("Failed all from " + request.address, e);
-            failed.addAll(request.allPuts());
-          } catch (ExecutionException e) {
-            // all go into the failed list.
-            LOG.debug("Failed all from " + request.address, e);
-            failed.addAll(request.allPuts());
-
-            // Just give up, leaving the batch put list in an untouched/semi-committed state
-            if (e.getCause() instanceof DoNotRetryIOException) {
-              throw (DoNotRetryIOException) e.getCause();
-            }
-
-            if (singletonList) {
-              // be richer for reporting in a 1 row case.
-              singleRowCause = e.getCause();
-            }
-
-          }
-        }
-        list.clear();
-        if (!failed.isEmpty()) {
-          for (Put failedPut: failed) {
-            deleteCachedLocation(tableName, failedPut.getRow());
-          }
-
-          list.addAll(failed);
-
-          long sleepTime = getPauseTime(tries);
-          LOG.debug("processBatchOfPuts had some failures, sleeping for " + sleepTime +
-              " ms!");
-          try {
-            Thread.sleep(sleepTime);
-          } catch (InterruptedException ignored) {
-          }
-        }
-      }
-
-      if (!list.isEmpty()) {
-        if (singletonList && singleRowCause != null) {
-          throw new IOException(singleRowCause);
-        }
-
-
-        // ran out of retries and didnt succeed everything!
-        throw new RetriesExhaustedException("Still had " + list.size() + " puts left after retrying " +
-            numRetries + " times.");
-      }
-    }
-
-
-    private Callable<MultiPutResponse> createPutCallable(
-        final HServerAddress address, final MultiPut puts,
-        final byte [] tableName) {
-      final HConnection connection = this;
-      return new Callable<MultiPutResponse>() {
-        public MultiPutResponse call() throws IOException {
-          return getRegionServerWithoutRetries(
-              new ServerCallable<MultiPutResponse>(connection, tableName, null) {
-                public MultiPutResponse call() throws IOException {
-                  MultiPutResponse resp = server.multiPut(puts);
-                  resp.request = puts;
-                  return resp;
-                }
-                @Override
-                public void instantiateServer(boolean reload) throws IOException {
-                  server = connection.getHRegionConnection(address);
-                }
-              }
-          );
-        }
-      };
-    }
-
-=======
->>>>>>> b9e41678
     private Throwable translateException(Throwable t) throws IOException {
       if (t instanceof UndeclaredThrowableException) {
         t = t.getCause();
@@ -1487,10 +1299,5 @@
       }
       return t;
     }
-<<<<<<< HEAD
-  }
-}
-=======
   } 
 }
->>>>>>> b9e41678
